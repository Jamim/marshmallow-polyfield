--- conflicted
+++ resolved
@@ -96,11 +96,7 @@
             [Rectangle('pink', 4, 93), Triangle('red', 8, 45)]
         )
 
-<<<<<<< HEAD
         data, errors = schema(strict=True).load(
-=======
-        data = self.ContrivedShapeClassSchema().load(
->>>>>>> e43c117c
             {'main': {'color': 'blue',
                       'length': 1,
                       'width': 100},
@@ -124,11 +120,7 @@
             None
         )
 
-<<<<<<< HEAD
         data, errors = schema(strict=True).load(
-=======
-        data = self.ContrivedShapeClassSchema().load(
->>>>>>> e43c117c
             {'main': {'color': 'blue',
                       'length': 1,
                       'width': 100},
@@ -137,7 +129,6 @@
 
         assert data == original
 
-<<<<<<< HEAD
     @with_all(
         ContrivedShapeClassSchema,
         ContrivedShapeSubclassSchema,
@@ -145,12 +136,6 @@
     def test_deserailize_polyfield_none_required(self, schema):
         with pytest.raises(ValidationError):
             schema(strict=True).load(
-=======
-    def test_deserailize_polyfield_none_required(self):
-
-        with pytest.raises(ValidationError):
-            self.ContrivedShapeClassSchema().load(
->>>>>>> e43c117c
                 {'main': None,
                  'others': None}
             )
@@ -161,16 +146,11 @@
     )
     def test_deserialize_polyfield_invalid(self, schema):
         with pytest.raises(ValidationError):
-<<<<<<< HEAD
             schema(strict=True).load(
-=======
-            self.ContrivedShapeClassSchema().load(
->>>>>>> e43c117c
                 {'main': {'color': 'blue', 'something': 4},
                  'others': None}
             )
 
-<<<<<<< HEAD
     @with_all(
         BadContrivedClassSchema,
         BadContrivedSubclassSchema,
@@ -178,17 +158,10 @@
     def test_deserialize_polyfield_invalid_schema_returned_is_invalid(self, schema):
         with pytest.raises(ValidationError):
             schema(strict=True).load(
-=======
-    def test_deserialize_polyfield_invalid_schema_returned_is_invalid(self):
-
-        with pytest.raises(ValidationError):
-            self.BadContrivedClassSchema().load(
->>>>>>> e43c117c
                 {'main': {'color': 'blue', 'something': 4},
                  'others': None}
             )
 
-<<<<<<< HEAD
     @with_all(
         ContrivedShapeClassSchema,
         ContrivedShapeSubclassSchema,
@@ -199,15 +172,6 @@
              'others': None}
         )
         assert errors
-=======
-    def test_deserialize_polyfield_errors(self):
-
-        with pytest.raises(ValidationError):
-            self.ContrivedShapeClassSchema().load(
-                {'main': {'color': 'blue', 'length': 'four', 'width': 4},
-                 'others': None}
-            )
->>>>>>> e43c117c
 
 
 class TestPolyFieldDisambiguationByProperty(object):
@@ -267,11 +231,7 @@
             'rectangle'
         )
 
-<<<<<<< HEAD
         data, errors = schema(strict=True).load(
-=======
-        data = self.ContrivedShapeClassSchema().load(
->>>>>>> e43c117c
             {'main': {'color': 'blue',
                       'length': 1,
                       'width': 100},
