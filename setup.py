#!/usr/bin/env python
import os
from setuptools import setup


def read(fname):
    with open(os.path.join(os.path.abspath(os.path.dirname(__file__)), fname), 'r') as infile:
        content = infile.read()
    return content


setup(
    name='marshmallow-polyfield',
<<<<<<< HEAD
    version=4.1,
=======
    version=3.3,
>>>>>>> b1e77f96
    description='An unofficial extension to Marshmallow to allow for polymorphic fields',
    long_description=read('README.rst'),
    author='Matt Bachmann',
    author_email='bachmann.matt@gmail.com',
    url='https://github.com/Bachmann1234/marshmallow-polyfield',
    packages=['marshmallow_polyfield', 'tests'],
    license=read('LICENSE'),
    keywords=('serialization', 'rest', 'json', 'api', 'marshal',
              'marshalling', 'deserialization', 'validation', 'schema'),
    install_requires=['marshmallow~=2.0', 'six'],
    classifiers=[
        'Intended Audience :: Developers',
        'License :: OSI Approved :: Apache Software License',
        'Programming Language :: Python :: 2',
        'Programming Language :: Python :: 2.6',
        'Programming Language :: Python :: 2.7',
        'Programming Language :: Python :: 3',
        'Programming Language :: Python :: 3.3',
        'Programming Language :: Python :: 3.4',
        'Programming Language :: Python :: Implementation :: CPython',
        'Programming Language :: Python :: Implementation :: PyPy',
    ],
)<|MERGE_RESOLUTION|>--- conflicted
+++ resolved
@@ -11,11 +11,7 @@
 
 setup(
     name='marshmallow-polyfield',
-<<<<<<< HEAD
     version=4.1,
-=======
-    version=3.3,
->>>>>>> b1e77f96
     description='An unofficial extension to Marshmallow to allow for polymorphic fields',
     long_description=read('README.rst'),
     author='Matt Bachmann',
